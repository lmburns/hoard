//! See [`Config`].

pub use self::builder::Builder;
use self::hoard::Hoard;
use crate::checkers::history::last_paths::{Error as LastPathsError, LastPaths};
use crate::checkers::history::operation::{Error as HoardOperationError, HoardOperation};
use crate::checkers::Checker;
use crate::command::Command;
use directories::ProjectDirs;
<<<<<<< HEAD
use std::{collections::BTreeMap, path::PathBuf};
=======
use std::collections::HashMap;
use std::path::PathBuf;
>>>>>>> 6b441dff
use thiserror::Error;

pub mod builder;
pub mod hoard;

/// Get the project directories for this project.
#[must_use]
pub fn get_dirs() -> ProjectDirs {
    tracing::trace!("determining project default folders");
    ProjectDirs::from("com", "shadow53", "hoard")
        .expect("could not detect user home directory to place program files")
}

/// Errors that can occur while working with a [`Config`].
#[derive(Debug, Error)]
pub enum Error {
    /// Error occurred while backing up a hoard.
    #[error("failed to back up {name}: {error}")]
    Backup {
        /// The name of the hoard that failed to back up.
        name:  String,
        /// The error that occurred.
        #[source]
        error: hoard::Error,
    },
    /// Error occurred while building the configuration.
    #[error("error while building the configuration: {0}")]
    Builder(#[from] builder::Error),
    /// The requested hoard does not exist.
    #[error("no such hoard is configured: {0}")]
    NoSuchHoard(String),
    /// Error occurred while restoring a hoard.
    #[error("failed to back up {name}: {error}")]
    Restore {
        /// The name of the hoard that failed to restore.
        name:  String,
        /// The error that occurred.
        #[source]
        error: hoard::Error,
    },
    /// An error occurred while comparing paths for this run to the previous one.
    #[error("error while comparing previous run to current run: {0}")]
    LastPaths(#[from] LastPathsError),
    /// An error occurred while checking against remote operations.
    #[error("error while checking against recent remote operations: {0}")]
    Operation(#[from] HoardOperationError),
}

/// A (processed) configuration.
///
/// To create a configuration, use [`Builder`] instead.
#[derive(Clone, Debug, PartialEq)]
pub struct Config {
    /// The command to run.
    pub command: Command,
    /// The root directory to backup/restore hoards from.
    hoards_root: PathBuf,
    /// Path to a configuration file.
    config_file: PathBuf,
    /// All of the configured hoards.
<<<<<<< HEAD
    hoards:      BTreeMap<String, Hoard>,
=======
    hoards: HashMap<String, Hoard>,
    /// Whether to force the operation to continue despite possible inconsistencies.
    force: bool,
>>>>>>> 6b441dff
}

impl Default for Config {
    fn default() -> Self {
        tracing::trace!("creating default config");
        // Calling [`Builder::unset_hoards`] to ensure there is no panic
        // when `expect`ing
        Self::builder()
            .unset_hoards()
            .build()
            .expect("failed to create default config")
    }
}

impl Config {
    /// Create a new [`Builder`].
    #[must_use]
    pub fn builder() -> Builder {
        Builder::new()
    }

    /// Load a [`Config`] from CLI arguments and then configuration file.
    ///
    /// Alias for [`Builder::from_args_then_file`] that then builds the builder
    /// into a [`Config`].
    ///
    /// # Errors
    ///
    /// The error returned by [`Builder::from_args_then_file`], wrapped in
    /// [`Error::Builder`].
    pub fn load() -> Result<Self, Error> {
        tracing::info!("loading configuration...");
        let config = Builder::from_args_then_file()
            .map(Builder::build)?
            .map_err(Error::Builder)?;
        tracing::info!("loaded configuration.");
        Ok(config)
    }

    /// The path to the configured configuration file.
    #[must_use]
    pub fn get_config_file_path(&self) -> PathBuf {
        self.config_file.clone()
    }

    /// The path to the configured hoards root.
    #[must_use]
    pub fn get_hoards_root_path(&self) -> PathBuf {
        self.hoards_root.clone()
    }

    fn get_hoards<'a>(
        &'a self,
        hoards: &'a [String],
    ) -> Result<HashMap<&'a str, &'a Hoard>, Error> {
        if hoards.is_empty() {
            tracing::debug!("no hoard names provided, acting on all of them.");
            Ok(self
                .hoards
                .iter()
                .map(|(key, val)| (key.as_str(), val))
                .collect())
        } else {
            tracing::debug!("using hoard names provided on cli");
            tracing::trace!(?hoards);
            hoards
                .iter()
                .map(|key| self.get_hoard(key).map(|hoard| (key.as_str(), hoard)))
                .collect()
        }
    }

    #[must_use]
    fn get_prefix(&self, name: &str) -> PathBuf {
        self.hoards_root.join(name)
    }

    fn get_hoard<'a>(&'a self, name: &'_ str) -> Result<&'a Hoard, Error> {
        self.hoards
            .get(name)
            .ok_or_else(|| Error::NoSuchHoard(name.to_owned()))
    }

    /// Run the stored [`Command`] using this [`Config`].
    ///
    /// # Errors
    ///
    /// Any [`enum@Error`] that might happen while running the command.
    pub fn run(&self) -> Result<(), Error> {
        tracing::trace!(command = ?self.command, "running command");
        match &self.command {
            Command::Validate => {
                tracing::info!("configuration is valid");
<<<<<<< HEAD
            },
            Command::Backup { hoards } => {
                let hoards = self.get_hoards(hoards);
                for name in hoards {
=======
            }
            Command::Backup { hoards } => {
                let hoards = self.get_hoards(hoards)?;
                let mut checkers = Checkers::new(&hoards, true)?;
                if !self.force {
                    checkers.check()?;
                }

                for (name, hoard) in hoards {
>>>>>>> 6b441dff
                    let prefix = self.get_prefix(name);

                    tracing::info!(hoard = %name, "backing up hoard");
                    let _span = tracing::info_span!("backup", hoard = %name).entered();
                    hoard.backup(&prefix).map_err(|error| Error::Backup {
                        name: name.to_string(),
                        error,
                    })?;
                }
<<<<<<< HEAD
            },
            Command::Restore { hoards } => {
                let hoards = self.get_hoards(hoards);
                for name in hoards {
=======

                checkers.commit_to_disk()?;
            }
            Command::Restore { hoards } => {
                let hoards = self.get_hoards(hoards)?;
                let mut checkers = Checkers::new(&hoards, false)?;
                if !self.force {
                    checkers.check()?;
                }

                for (name, hoard) in hoards {
>>>>>>> 6b441dff
                    let prefix = self.get_prefix(name);

                    tracing::info!(hoard = %name, "restoring hoard");
                    let _span = tracing::info_span!("restore", hoard = %name).entered();
                    hoard.restore(&prefix).map_err(|error| Error::Restore {
                        name: name.to_string(),
                        error,
                    })?;
                }
<<<<<<< HEAD
            },
=======

                checkers.commit_to_disk()?;
            }
>>>>>>> 6b441dff
        }

        Ok(())
    }
}

struct Checkers {
    last_paths: HashMap<String, LastPaths>,
    operations: HashMap<String, HoardOperation>,
}

impl Checkers {
    fn new(hoard_map: &HashMap<&str, &Hoard>, is_backup: bool) -> Result<Self, Error> {
        let mut last_paths = HashMap::new();
        let mut operations = HashMap::new();

        for (name, hoard) in hoard_map {
            let lp = LastPaths::new(name, hoard, is_backup)?;
            let op = HoardOperation::new(name, hoard, is_backup)?;
            last_paths.insert((*name).to_string(), lp);
            operations.insert((*name).to_string(), op);
        }

        Ok(Self {
            last_paths,
            operations,
        })
    }

    fn check(&mut self) -> Result<(), Error> {
        let _span = tracing::info_span!("running_checks").entered();
        for last_path in &mut self.last_paths.values_mut() {
            last_path.check()?;
        }
        for operation in self.operations.values_mut() {
            operation.check()?;
        }
        Ok(())
    }

    fn commit_to_disk(self) -> Result<(), Error> {
        let Self {
            last_paths,
            operations,
            ..
        } = self;
        for (_, last_path) in last_paths {
            last_path.commit_to_disk()?;
        }
        for (_, operation) in operations {
            operation.commit_to_disk()?;
        }
        Ok(())
    }
}

#[cfg(test)]
mod tests {
    use super::*;

    #[test]
    fn test_config_builder_returns_new_builder() {
        assert_eq!(
            Config::builder(),
            Builder::new(),
            "Config::builder should return an unmodified new Builder"
        );
    }

    #[test]
    fn test_config_default_builds_from_new_builder() {
        assert_eq!(
            Some(Config::default()),
            Builder::new().build().ok(),
            "Config::default should be the same as a built unmodified Builder"
        );
    }

    #[test]
    fn test_config_get_config_file_returns_config_file_path() {
        let config = Config::default();
        assert_eq!(
            config.get_config_file_path(),
            config.config_file,
            "should return config file path"
        );
    }

    #[test]
    fn test_config_get_saves_root_returns_saves_root_path() {
        let config = Config::default();
        assert_eq!(
            config.get_hoards_root_path(),
            config.hoards_root,
            "should return saves root path"
        );
    }
}<|MERGE_RESOLUTION|>--- conflicted
+++ resolved
@@ -2,17 +2,18 @@
 
 pub use self::builder::Builder;
 use self::hoard::Hoard;
-use crate::checkers::history::last_paths::{Error as LastPathsError, LastPaths};
-use crate::checkers::history::operation::{Error as HoardOperationError, HoardOperation};
-use crate::checkers::Checker;
-use crate::command::Command;
+use crate::{
+    checkers::{
+        history::{
+            last_paths::{Error as LastPathsError, LastPaths},
+            operation::{Error as HoardOperationError, HoardOperation},
+        },
+        Checker,
+    },
+    command::Command,
+};
 use directories::ProjectDirs;
-<<<<<<< HEAD
-use std::{collections::BTreeMap, path::PathBuf};
-=======
-use std::collections::HashMap;
-use std::path::PathBuf;
->>>>>>> 6b441dff
+use std::{collections::HashMap, path::PathBuf};
 use thiserror::Error;
 
 pub mod builder;
@@ -53,7 +54,8 @@
         #[source]
         error: hoard::Error,
     },
-    /// An error occurred while comparing paths for this run to the previous one.
+    /// An error occurred while comparing paths for this run to the previous
+    /// one.
     #[error("error while comparing previous run to current run: {0}")]
     LastPaths(#[from] LastPathsError),
     /// An error occurred while checking against remote operations.
@@ -73,13 +75,10 @@
     /// Path to a configuration file.
     config_file: PathBuf,
     /// All of the configured hoards.
-<<<<<<< HEAD
-    hoards:      BTreeMap<String, Hoard>,
-=======
-    hoards: HashMap<String, Hoard>,
-    /// Whether to force the operation to continue despite possible inconsistencies.
-    force: bool,
->>>>>>> 6b441dff
+    hoards:      HashMap<String, Hoard>,
+    /// Whether to force the operation to continue despite possible
+    /// inconsistencies.
+    force:       bool,
 }
 
 impl Default for Config {
@@ -173,13 +172,7 @@
         match &self.command {
             Command::Validate => {
                 tracing::info!("configuration is valid");
-<<<<<<< HEAD
             },
-            Command::Backup { hoards } => {
-                let hoards = self.get_hoards(hoards);
-                for name in hoards {
-=======
-            }
             Command::Backup { hoards } => {
                 let hoards = self.get_hoards(hoards)?;
                 let mut checkers = Checkers::new(&hoards, true)?;
@@ -188,7 +181,6 @@
                 }
 
                 for (name, hoard) in hoards {
->>>>>>> 6b441dff
                     let prefix = self.get_prefix(name);
 
                     tracing::info!(hoard = %name, "backing up hoard");
@@ -198,15 +190,9 @@
                         error,
                     })?;
                 }
-<<<<<<< HEAD
+
+                checkers.commit_to_disk()?;
             },
-            Command::Restore { hoards } => {
-                let hoards = self.get_hoards(hoards);
-                for name in hoards {
-=======
-
-                checkers.commit_to_disk()?;
-            }
             Command::Restore { hoards } => {
                 let hoards = self.get_hoards(hoards)?;
                 let mut checkers = Checkers::new(&hoards, false)?;
@@ -215,7 +201,6 @@
                 }
 
                 for (name, hoard) in hoards {
->>>>>>> 6b441dff
                     let prefix = self.get_prefix(name);
 
                     tracing::info!(hoard = %name, "restoring hoard");
@@ -225,13 +210,9 @@
                         error,
                     })?;
                 }
-<<<<<<< HEAD
+
+                checkers.commit_to_disk()?;
             },
-=======
-
-                checkers.commit_to_disk()?;
-            }
->>>>>>> 6b441dff
         }
 
         Ok(())
