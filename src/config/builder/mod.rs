--- conflicted
+++ resolved
@@ -1,20 +1,11 @@
-<<<<<<< HEAD
 //! The [`Builder`] struct serves as an intermediate step between raw
 //! configuration and the [`Config`] type that is used by `hoard`.
 use std::{
-    collections::BTreeMap,
+    collections::HashMap,
     convert::TryInto,
     io,
     path::{Path, PathBuf},
 };
-=======
-//! The [`Builder`] struct serves as an intermediate step between raw configuration and the
-//! [`Config`] type that is used by `hoard`.
-use std::collections::HashMap;
-use std::convert::TryInto;
-use std::io;
-use std::path::{Path, PathBuf};
->>>>>>> 6b441dff
 
 use serde::{Deserialize, Serialize};
 use structopt::StructOpt;
@@ -66,18 +57,12 @@
     config_file:  Option<PathBuf>,
     #[serde(skip)]
     #[structopt(subcommand)]
-<<<<<<< HEAD
     command:      Option<Command>,
-    #[structopt(skip)]
-    hoards:       Option<BTreeMap<String, Hoard>>,
-=======
-    command: Option<Command>,
     #[serde(skip)]
     #[structopt(short, long)]
-    force: bool,
+    force:        bool,
     #[structopt(skip)]
-    hoards: Option<HashMap<String, Hoard>>,
->>>>>>> 6b441dff
+    hoards:       Option<HashMap<String, Hoard>>,
 }
 
 impl Default for Builder {
@@ -112,12 +97,8 @@
             config_file:  None,
             command:      None,
             environments: None,
-<<<<<<< HEAD
             exclusivity:  None,
-=======
-            exclusivity: None,
-            force: false,
->>>>>>> 6b441dff
+            force:        false,
         }
     }
 
@@ -361,14 +342,9 @@
                 config_file:  Some(Builder::default_config_file()),
                 command:      Some(Command::Validate),
                 environments: None,
-<<<<<<< HEAD
                 exclusivity:  None,
                 hoards:       None,
-=======
-                exclusivity: None,
-                hoards: None,
-                force: false,
->>>>>>> 6b441dff
+                force:        false,
             }
         }
 
@@ -380,14 +356,9 @@
                     hoards: vec!["test".into()],
                 }),
                 environments: None,
-<<<<<<< HEAD
                 exclusivity:  None,
                 hoards:       None,
-=======
-                exclusivity: None,
-                hoards: None,
-                force: false,
->>>>>>> 6b441dff
+                force:        false,
             }
         }
 
@@ -403,14 +374,9 @@
                 config_file:  None,
                 command:      None,
                 environments: None,
-<<<<<<< HEAD
                 hoards:       None,
                 exclusivity:  None,
-=======
-                hoards: None,
-                exclusivity: None,
-                force: false,
->>>>>>> 6b441dff
+                force:        false,
             };
 
             assert_eq!(
