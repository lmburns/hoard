--- conflicted
+++ resolved
@@ -60,11 +60,7 @@
                 .try_into()
                 .expect("failed to check if exe exists");
 
-<<<<<<< HEAD
-            assert!(exists);
-=======
             assert!(exists, "exe {} should exist", exe);
->>>>>>> 6b441dff
         }
     }
 
