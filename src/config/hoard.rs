--- conflicted
+++ resolved
@@ -3,21 +3,15 @@
 //! builder `Hoard`s for more details.
 
 pub use super::builder::hoard::Config;
-<<<<<<< HEAD
+use crate::checkers::history::last_paths::HoardPaths;
 use crossbeam_channel as channel;
 use ignore::{WalkBuilder, WalkState};
 use std::{
-    collections::BTreeMap,
+    collections::HashMap,
     fs, io,
     path::{Path, PathBuf},
     thread,
 };
-=======
-use crate::checkers::history::last_paths::HoardPaths;
-use std::collections::HashMap;
-use std::path::{Path, PathBuf};
-use std::{fs, io};
->>>>>>> 6b441dff
 use thiserror::Error;
 
 /// Errors that can happen while backing up or restoring a hoard.
