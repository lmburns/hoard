//! Expand environment variables inside of a path.
//!
//! The only function exported from this module is [`expand_env_in_path`].

<<<<<<< HEAD
use directories::BaseDirs;
use std::{env, path::PathBuf};
=======
use once_cell::sync::Lazy;
use regex::Regex;
use std::path::PathBuf;
use std::{env, fmt};

// Following the example of `std::env::set_var`, the only things disallowed are
// the equals sign and the NUL character.
//
// The `+?` is non-greedy matching, which is necessary for if there are multiple variables.
static ENV_REGEX: Lazy<Regex> = Lazy::new(|| {
    Regex::new(r#"\$\{[^(=|\x{0}|$)]+?}"#).expect("failed to compile regular expression")
});
>>>>>>> 6b441dff

/// An error that may occur during expansion.
///
/// This is a wrapper for [`std::env::VarError`] that shows what environment variable
/// could not be found.
#[derive(Debug)]
pub struct Error {
    error: env::VarError,
    var: String,
}

impl fmt::Display for Error {
    fn fmt(&self, f: &mut fmt::Formatter) -> fmt::Result {
        match self.error {
            env::VarError::NotPresent => write!(f, "{}: {}", self.error, self.var),
            env::VarError::NotUnicode(_) => self.error.fmt(f),
        }
    }
}

impl std::error::Error for Error {
    fn source(&self) -> Option<&(dyn std::error::Error + 'static)> {
        Some(&self.error)
    }
}

/// Takes the input string, expands all environment variables, and returns the
/// expanded string as a [`PathBuf`].
///
/// # Example
///
/// ```
/// use hoard::env_vars::expand_env_in_path;
/// use std::path::PathBuf;
///
/// let template = "/some/${CUSTOM_VAR}/path";
/// std::env::set_var("CUSTOM_VAR", "foobar");
/// let path = expand_env_in_path(template).expect("failed to expand path");
/// assert_eq!(path, PathBuf::from("/some/foobar/path"));
/// ```
///
/// # Errors
///
<<<<<<< HEAD
/// - Any [`VarError`](env::VarError) from looking up the environment variable's
///   value.
#[allow(clippy::missing_panics_doc)]
#[allow(clippy::too_many_lines)]
pub fn expand_env_in_path(path: &str) -> Result<PathBuf, env::VarError> {
    let new_path = path.to_owned();
    let _span = tracing::debug_span!("expand_env_in_path", %path).entered();

    let new_path = if new_path.starts_with('~') {
        tracing::trace!("found tilde in path {}", new_path);
        // Unwrap is safe since it was just checked that it started with what is being
        // stripped
        let no_tilde_path = new_path.strip_prefix('~').unwrap();
        if no_tilde_path.starts_with('/') || no_tilde_path.is_empty() {
            if let Some(base) = BaseDirs::new() {
                format!("{}{}", base.home_dir().display(), no_tilde_path)
            } else {
                new_path
            }
        } else {
            new_path
        }
    } else {
        new_path
    };
=======
/// - Any [`VarError`](env::VarError) from looking up the environment variable's value.
pub fn expand_env_in_path(path: &str) -> Result<PathBuf, Error> {
    let mut new_path = path.to_owned();
    let mut start: usize = 0;
    let mut old_start: usize;

    let _span = tracing::debug_span!("expand_env_in_path", %path).entered();

    while let Some(mat) = ENV_REGEX.find(&new_path[start..]) {
        let var = mat.as_str();
        let var = &var[2..var.len() - 1];
        tracing::trace!(var, "found environment variable {}", var,);
        let value = env::var(var).map_err(|error| Error {
            error,
            var: var.to_owned(),
        })?;
>>>>>>> 6b441dff

    // Taken from the crate [`shellexpand`] and modified here for better
    // error handling pertaining to the current crate. Also allows for nested
    // default values (.i.e., ${XDG_DATA_HOME:-$HOME/.local/share}). The spot in
    // which this is done is marked below.

    // Nested brackets and reursive default values is not implemented yet.
    // It would be nice to detect something like this:
    //          ${ZDOTDIR:-${HOME/.config/zsh:-/Users/user/.config/zsh}}
    if let Some(idx) = new_path.find('$') {
        fn find_dollar(s: &str) -> usize {
            s.find('$').unwrap_or(s.len())
        }

        fn is_valid_var_name_char(c: char) -> bool {
            c.is_alphanumeric() || c == '_'
        }

        fn context(s: &str) -> Result<Option<String>, env::VarError> {
            // std::env::var(s).map(Some)
            match env::var(s) {
                Ok(value) => Ok(Some(value)),
                Err(env::VarError::NotPresent) => Ok(None),
                Err(e) => Err(e),
            }
        }

        let mut res = String::with_capacity(new_path.len());
        let mut new_path = new_path.as_str();
        let mut dollar_idx = idx;

        loop {
            res.push_str(&new_path[..dollar_idx]);

            new_path = &new_path[dollar_idx..];
            if new_path.is_empty() {
                break;
            }

            let next_char = new_path[1..].chars().next();

            if next_char == Some('{') {
                if let Some(closing_brace_idx) = new_path.find('}') {
                    let mut default_value = None;
                    // Find default value (i.e., ${XDG_CONFIG_HOME:-$HOME/.config})
                    let var_name_end_idx = match new_path[..closing_brace_idx].find(":-") {
                        Some(default_split_idx) if default_split_idx != 2 => {
                            default_value =
                                Some(&new_path[default_split_idx + 2..closing_brace_idx]);
                            default_split_idx
                        },
                        _ => closing_brace_idx,
                    };

                    // Nested default values (i.e., ${ZDOTDIR:-$HOME/.config/zsh})
                    let default_value = if let Some(dv) = default_value {
                        tracing::trace!("detected nested default value: {}", dv);
                        let dv = if dv.starts_with('$') {
                            dv.strip_prefix('$').unwrap()
                        } else {
                            dv
                        };

                        match context(dv) {
                            Ok(Some(default)) => {
                                tracing::trace!("expanded nested default value: {}", default);
                                Some(default)
                            },
                            Err(e) => {
                                return Err(e);
                            },
                            _ => None,
                        }
                    } else {
                        None
                    };

                    let var_name = &new_path[2..var_name_end_idx];
                    tracing::trace!(
                        "default value {:?} for environment variable {}",
                        default_value,
                        var_name
                    );
                    match context(var_name) {
                        // if we have the variable set to some value
                        Ok(Some(var_value)) => {
                            res.push_str(var_value.as_ref());
                            new_path = &new_path[closing_brace_idx + 1..];
                            dollar_idx = find_dollar(new_path);
                        },

                        // if the variable is set and empty or if it is unset
                        not_found_or_empty => {
                            let value = match (not_found_or_empty, default_value.as_ref()) {
                                // unset and no default
                                (Err(err), None) => {
                                    return Err(err);
                                },
                                // use the default value if set
                                (_, Some(default)) => default,
                                // leave the variable as it is if the environment is empty
                                (_, None) => &new_path[..=closing_brace_idx],
                            };

                            res.push_str(value);
                            new_path = &new_path[closing_brace_idx + 1..];
                            dollar_idx = find_dollar(new_path);
                        },
                    }
                } else {
                    res.push_str(&new_path[..2]);
                    new_path = &new_path[2..];
                    dollar_idx = find_dollar(new_path);
                }
            } else if next_char.map(is_valid_var_name_char) == Some(true) {
                let end_idx = 2 + new_path[2..]
                    .find(|c: char| !is_valid_var_name_char(c))
                    .unwrap_or(new_path.len() - 2);

                let var_name = &new_path[1..end_idx];

                match context(var_name) {
                    Ok(var_value) =>
                        if let Some(var_value) = var_value {
                            tracing::trace!(
                                var_name,
                                path = %new_path,
                                %var_value,
                                "expanding first instance of variable in path"
                            );
                            res.push_str(var_value.as_ref());
                            new_path = &new_path[end_idx..];
                            dollar_idx = find_dollar(new_path);
                        } else {
                            res.push_str(&new_path[..end_idx]);
                            new_path = &new_path[end_idx..];
                            dollar_idx = find_dollar(new_path);
                        },
                    Err(e) => {
                        return Err(e);
                    },
                }
            } else {
                res.push('$');
                new_path = if next_char == Some('$') {
                    &new_path[2..] // skip the next dollar for escaping
                } else {
                    &new_path[1..]
                };
                dollar_idx = find_dollar(new_path);
            };
        }
        Ok(PathBuf::from(res).components().collect())
    } else {
        Ok(PathBuf::from(new_path).components().collect())
    }
}

#[cfg(test)]
mod tests {
    use super::*;

    macro_rules! test_env {
        (
            name:$name:ident,
            input:$input:literal,
            $(
                env:$var:literal,
                value:$value:literal
            ),+,
            expected:$expected:expr,
            equal:$equal:literal
        ) => {
            #[test]
            #[serial_test::serial]
            fn $name() {
                // Is this how optional multiple parameters for this macro is supposed to be setup?
                $(
                    std::env::set_var($var, $value);
                    let expected: PathBuf = $expected;
                    let result = expand_env_in_path($input).expect("failed to expand env in path");
                    if $equal {
                        assert_eq!(result, expected);
                    } else {
                        assert_ne!(result, expected);
                    }
                )+
            }
        };
        (
            name:$name:ident,
            input:$input:literal,
            $(
                env:$var:literal,
                value:$value:literal
            ),+,
            expected:$expected:expr
        ) => {
            test_env! {
                name: $name,
                input: $input,
                $(
                    env: $var,
                    value: $value
                ),+,
                expected: $expected,
                equal: true
            }
        };
    }

    test_env! {
        name: var_at_start_shorter_than_value,
        input: "${TEST_HOME}/test/file",
        env: "TEST_HOME",
        value: "/home/testuser",
        expected: PathBuf::from("/home/testuser/test/file")
    }

    test_env! {
        name: var_in_middle_shorter_than_value,
        input: "/home/testuser/${TEST_PATH}/file",
        env: "TEST_PATH",
        value: "test/subdir/subberdir",
        expected: PathBuf::from("/home/testuser/test/subdir/subberdir/file")
    }

    test_env! {
        name: var_at_end_shorter_than_value,
        input: "/home/testuser/${TEST_PATH}",
        env: "TEST_PATH",
        value: "test/subdir/file",
        expected: PathBuf::from("/home/testuser/test/subdir/file")
    }

    // Same length == var name + ${}
    test_env! {
        name: var_at_start_same_length_as_value,
        input: "${TEST_HOME}/test/file",
        env: "TEST_HOME",
        value: "/home/tester",
        expected: PathBuf::from("/home/tester/test/file")
    }

    test_env! {
        name: var_in_middle_same_length_as_value,
        input: "/home/testuser/${TEST_PATH}/file",
        env: "TEST_PATH",
        value: "/test/folder",
        expected: PathBuf::from("/home/testuser/test/folder/file")
    }

    test_env! {
        name: var_at_end_same_length_as_value,
        input: "/home/testuser/${TEST_PATH}",
        env: "TEST_PATH",
        value: "testing/file",
        expected: PathBuf::from("/home/testuser/testing/file")
    }

    test_env! {
        name: var_at_start_longer_than_value,
        input: "${TEST_HOME}/test/file",
        env: "TEST_HOME",
        value: "/home/test",
        expected: PathBuf::from("/home/test/test/file")
    }

    test_env! {
        name: var_in_middle_longer_than_value,
        input: "/home/testuser/${TEST_PATH}/file",
        env: "TEST_PATH",
        value: "test/dir",
        expected: PathBuf::from("/home/testuser/test/dir/file")
    }

    test_env! {
        name: var_at_end_longer_than_value,
        input: "/home/testuser/${TEST_PATH}",
        env: "TEST_PATH",
        value: "a/file",
        expected: PathBuf::from("/home/testuser/a/file")
    }

    test_env! {
        name: path_without_var_stays_same,
        input: "/path/without/variables",
        env: "UNUSED",
        value: "NOTHING",
        expected: PathBuf::from("/path/without/variables")
    }

    test_env! {
        name: path_with_two_variables,
        input: "/home/${TEST_USER}/somedir/${TEST_USER}/file",
        env: "TEST_USER",
        value: "testuser",
        expected: PathBuf::from("/home/testuser/somedir/testuser/file")
    }

    test_env! {
        name: var_without_braces_does_expand,
        input: "/path/with/$VALID/variable",
        env: "VALID",
        value: "works",
        expected: PathBuf::from("/path/with/works/variable")
    }

    test_env! {
        name: var_windows_style_not_expanded,
        input: "/path/with/%INVALID%/variable",
        env: "INVALID",
        value: "broken",
        expected: PathBuf::from("/path/with/%INVALID%/variable")
    }

    test_env! {
        name: vars_not_recursively_expanded,
        input: "${TEST_HOME}",
        env: "TEST_HOME",
        value: "${HOME}",
        expected: PathBuf::from("${HOME}")
    }

    // TODO: Fix this
    test_env! {
        name: var_inside_var,
        input: "${WRAPPING${TEST_VAR}VARIABLE}",
        env: "TEST_VAR",
        value: "___",
        expected: PathBuf::from("${WRAPPING___VARIABLE}"),
        equal: false
    }

    test_env! {
        name: default_value_first_set,
        input: "${FIRST:-$SECOND}/path/ok",
        env: "FIRST",
        value: "/EXPANDED/dir",
        expected: PathBuf::from("/EXPANDED/dir/path/ok")
    }

    test_env! {
        name: default_value_second_set,
        input: "${FIRST:-$SECOND}/path/ok",
        env: "SECOND",
        value: "/EXPANDED/dir",
        expected: PathBuf::from("/EXPANDED/dir/path/ok")
    }

    test_env! {
        name: default_value_both_set,
        input: "${FIRST:-$SECOND}/path/ok",
        env: "FIRST",
        value: "/EXPANDED/dir",
        env: "SECOND",
        value: "/NOTEXPANDED/dir",
        expected: PathBuf::from("/EXPANDED/dir/path/ok")
    }
}<|MERGE_RESOLUTION|>--- conflicted
+++ resolved
@@ -2,32 +2,25 @@
 //!
 //! The only function exported from this module is [`expand_env_in_path`].
 
-<<<<<<< HEAD
 use directories::BaseDirs;
-use std::{env, path::PathBuf};
-=======
-use once_cell::sync::Lazy;
-use regex::Regex;
-use std::path::PathBuf;
-use std::{env, fmt};
+use std::{env, fmt, path::PathBuf};
 
 // Following the example of `std::env::set_var`, the only things disallowed are
 // the equals sign and the NUL character.
 //
-// The `+?` is non-greedy matching, which is necessary for if there are multiple variables.
-static ENV_REGEX: Lazy<Regex> = Lazy::new(|| {
-    Regex::new(r#"\$\{[^(=|\x{0}|$)]+?}"#).expect("failed to compile regular expression")
-});
->>>>>>> 6b441dff
+// The `+?` is non-greedy matching, which is necessary for if there are multiple
+// variables. static ENV_REGEX: Lazy<Regex> = Lazy::new(|| {
+//     Regex::new(r#"\$\{[^(=|\x{0}|$)]+?}"#).expect("failed to compile regular
+// expression") });
 
 /// An error that may occur during expansion.
 ///
-/// This is a wrapper for [`std::env::VarError`] that shows what environment variable
-/// could not be found.
+/// This is a wrapper for [`std::env::VarError`] that shows what environment
+/// variable could not be found.
 #[derive(Debug)]
 pub struct Error {
     error: env::VarError,
-    var: String,
+    var:   String,
 }
 
 impl fmt::Display for Error {
@@ -61,13 +54,12 @@
 /// ```
 ///
 /// # Errors
-///
-<<<<<<< HEAD
+#[allow(clippy::missing_panics_doc)]
+#[allow(clippy::too_many_lines)]
+/// 
 /// - Any [`VarError`](env::VarError) from looking up the environment variable's
 ///   value.
-#[allow(clippy::missing_panics_doc)]
-#[allow(clippy::too_many_lines)]
-pub fn expand_env_in_path(path: &str) -> Result<PathBuf, env::VarError> {
+pub fn expand_env_in_path(path: &str) -> Result<PathBuf, Error> {
     let new_path = path.to_owned();
     let _span = tracing::debug_span!("expand_env_in_path", %path).entered();
 
@@ -88,24 +80,6 @@
     } else {
         new_path
     };
-=======
-/// - Any [`VarError`](env::VarError) from looking up the environment variable's value.
-pub fn expand_env_in_path(path: &str) -> Result<PathBuf, Error> {
-    let mut new_path = path.to_owned();
-    let mut start: usize = 0;
-    let mut old_start: usize;
-
-    let _span = tracing::debug_span!("expand_env_in_path", %path).entered();
-
-    while let Some(mat) = ENV_REGEX.find(&new_path[start..]) {
-        let var = mat.as_str();
-        let var = &var[2..var.len() - 1];
-        tracing::trace!(var, "found environment variable {}", var,);
-        let value = env::var(var).map_err(|error| Error {
-            error,
-            var: var.to_owned(),
-        })?;
->>>>>>> 6b441dff
 
     // Taken from the crate [`shellexpand`] and modified here for better
     // error handling pertaining to the current crate. Also allows for nested
@@ -124,12 +98,15 @@
             c.is_alphanumeric() || c == '_'
         }
 
-        fn context(s: &str) -> Result<Option<String>, env::VarError> {
+        fn context(s: &str) -> Result<Option<String>, Error> {
             // std::env::var(s).map(Some)
             match env::var(s) {
                 Ok(value) => Ok(Some(value)),
                 Err(env::VarError::NotPresent) => Ok(None),
-                Err(e) => Err(e),
+                Err(e) => Err(Error {
+                    error: e,
+                    var:   s.to_owned(),
+                }),
             }
         }
 
